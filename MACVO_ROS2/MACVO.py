import rclpy
import torch
import numpy as np

from rclpy.node import Node
from sensor_msgs.msg import Image, PointCloud
from geometry_msgs.msg import PoseStamped
from message_filters import ApproximateTimeSynchronizer, Subscriber

from pathlib import Path
from typing import TYPE_CHECKING
from torchvision.transforms.functional import center_crop, resize
import os, sys
import argparse

from .MessageFactory import to_stamped_pose, from_image, to_pointcloud, to_image

# Add the src directory to the Python path
src_path = os.path.abspath(os.path.join(os.path.dirname(__file__), 'src'))
sys.path.insert(0, src_path)
if TYPE_CHECKING:
    # To make static type checker happy : )
    from src.Odometry.MACVO import MACVO
    from src.DataLoader import SourceDataFrame, MetaInfo
    from src.Utility.Config import load_config
else:
    from Odometry.MACVO import MACVO                
    from DataLoader import SourceDataFrame, MetaInfo
    from Utility.Config import load_config


class MACVONode(Node):
    def __init__(
        self,
        imageL_topic: str,
        imageR_topic: str,
        pose_topic: str,
        MACVO_config: str,
        point_topic: str | None = None,
        img_stream: str | None = None,
    ):
        super().__init__("macvo")
        self.imageL_sub = Subscriber(self, Image, imageL_topic, qos_profile=1)
        self.imageR_sub = Subscriber(self, Image, imageR_topic, qos_profile=1)
        
        self.sync_stereo = ApproximateTimeSynchronizer(
            [self.imageL_sub, self.imageR_sub], queue_size=2, slop=0.1
        )
        self.sync_stereo.registerCallback(self.receive_frame)
        
        self.pose_pipe  = self.create_publisher(PoseStamped, pose_topic, qos_profile=1)
        
        if point_topic is not None:
            self.point_pipe = self.create_publisher(PointCloud, point_topic, qos_profile=1)
        else:
            self.point_pipe = None
        
        if img_stream is not None:
            self.img_pipes = self.create_publisher(Image, img_stream, qos_profile=1)
        else:
            self.img_pipes = None
        
        cfg, _ = load_config(Path(MACVO_config))
        self.frame_idx  = 0
        self.camera     = cfg.Camera
        self.odometry   = MACVO.from_config(cfg)
        
        self.odometry.register_on_optimize_finish(self.publish_latest_pose)
        self.odometry.register_on_optimize_finish(self.publish_latest_points)
        self.odometry.register_on_optimize_finish(self.publish_latest_stereo)
        
        self.time  , self.prev_time  = None, None
        self.frame = "zed_lcam_initial_pose"
        self.scale_u = cfg.scale_u if cfg.scale_u is not None else 1
        self.scale_v = cfg.scale_v if cfg.scale_v is not None else 1
    
    def publish_latest_pose(self, system: MACVO):
        pose = system.gmap.frames.pose[-1]
        frame = self.frame
        time  = self.time if self.prev_time is None else self.prev_time
        assert frame is not None and time is not None
        
        out_msg = to_stamped_pose(pose, frame, time)
        
        self.pose_pipe.publish(out_msg)
   
    def publish_latest_points(self, system: MACVO):
        if self.point_pipe is None: return
        
        latest_frame  = system.gmap.frames[-1]
        latest_points = system.gmap.get_frame_points(latest_frame)
        latest_obs    = system.gmap.get_frame_observes(latest_frame)
        
        frame = self.frame
        time  = self.time if self.prev_time is None else self.prev_time
        assert frame is not None and time is not None
        
        out_msg = to_pointcloud(
            position  = latest_points.position,
            keypoints = latest_obs.pixel_uv,
            frame_id  = frame,
            colors    = latest_points.color,
            time      = time
        )
        self.point_pipe.publish(out_msg)
  
    def publish_latest_stereo(self, system: MACVO):
        if self.img_pipes is None: return
        
        source = system.prev_frame
        if source is None: return
        frame = self.frame
        time  = self.time if self.prev_time is None else self.prev_time
        assert frame is not None and time is not None
        
        msg: Image = to_image(
            (resize(img = source.imageL[0].clone(), size = [320, 240]).permute(1, 2, 0).numpy() * 255).astype(np.uint8),
            encoding="bgr8", frame_id=frame, time=time
        )
        self.img_pipes.publish(msg)
        
        
    def receive_frame(self, msg_L: Image, msg_R: Image) -> None:
        self.prev_frame, self.prev_time = self.frame, self.time
        
        self.frame        = msg_L.header.frame_id
        imageL, self.time = from_image(msg_L), msg_L.header.stamp
        imageR            = from_image(msg_R)
        self.get_logger().info(f"{self.odometry.gmap}")
        
        # Receive image
        meta=MetaInfo(
            idx=self.frame_idx,
            baseline=self.camera.bl,
            width=self.camera.width,
            height=self.camera.height,
            K=torch.tensor([[self.camera.fx, 0., self.camera.cx],
                            [0., self.camera.fy, self.camera.cy],
                            [0., 0., 1.]])
        )
        frame = SourceDataFrame(
<<<<<<< HEAD
                meta=meta,
                imageL=torch.tensor(imageL)[..., :3].float().permute(2, 0, 1).unsqueeze(0) / 255.,
                imageR=torch.tensor(imageR)[..., :3].float().permute(2, 0, 1).unsqueeze(0) / 255.,
                imu=None,
                gtFlow=None, gtDepth=None, gtPose=None, flowMask=None
            ).scale_image(scale_u=self.scale_u, scale_v=self.scale_v)
=======
            meta=meta,
            imageL=torch.tensor(imageL)[..., :3].float().permute(2, 0, 1).unsqueeze(0) / 255.,
            imageR=torch.tensor(imageR)[..., :3].float().permute(2, 0, 1).unsqueeze(0) / 255.,
            imu=None,
            gtFlow=None, gtDepth=None, gtPose=None, flowMask=None
        ).resize_image(scale_u=3.5, scale_v=3)
>>>>>>> de89de0d
        
        self.odometry.run(frame)
        self.frame_idx += 1


def main():
    rclpy.init()
    args = argparse.ArgumentParser()
    args.add_argument("--config", type=str, default="./config/ZedConfig.yaml")
    args = args.parse_args()
    
    # Create Node and start running
    node = MACVONode(
        imageL_topic="/zed/zed_node/left/image_rect_color",
        imageR_topic="/zed/zed_node/right/image_rect_color",
        pose_topic  ="/macvo/pose",
        point_topic ="/macvo/map",
        img_stream  ="/macvo/img",
        MACVO_config=str(Path(args.config))
    )
    print('MACVO Node created.')
    rclpy.spin(node)
    # End
    
    node.destroy_node()
    rclpy.shutdown()


if __name__ == '__main__':
    main()<|MERGE_RESOLUTION|>--- conflicted
+++ resolved
@@ -139,21 +139,12 @@
                             [0., 0., 1.]])
         )
         frame = SourceDataFrame(
-<<<<<<< HEAD
                 meta=meta,
                 imageL=torch.tensor(imageL)[..., :3].float().permute(2, 0, 1).unsqueeze(0) / 255.,
                 imageR=torch.tensor(imageR)[..., :3].float().permute(2, 0, 1).unsqueeze(0) / 255.,
                 imu=None,
                 gtFlow=None, gtDepth=None, gtPose=None, flowMask=None
             ).scale_image(scale_u=self.scale_u, scale_v=self.scale_v)
-=======
-            meta=meta,
-            imageL=torch.tensor(imageL)[..., :3].float().permute(2, 0, 1).unsqueeze(0) / 255.,
-            imageR=torch.tensor(imageR)[..., :3].float().permute(2, 0, 1).unsqueeze(0) / 255.,
-            imu=None,
-            gtFlow=None, gtDepth=None, gtPose=None, flowMask=None
-        ).resize_image(scale_u=3.5, scale_v=3)
->>>>>>> de89de0d
         
         self.odometry.run(frame)
         self.frame_idx += 1
